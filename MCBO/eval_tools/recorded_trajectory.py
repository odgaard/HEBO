from typing import Union, List
import os
from os.path import dirname

from torch import Tensor
import numpy as np
import pandas as pd
import warnings
warnings.filterwarnings('ignore')


class RecordedTrajectory:

    def __init__(
        self,
        function: callable,
        function_name: str,
        method_name: str,
        seed: int = 919,
        experiment_path: str = "bacobench_test",

    ) -> None:
        self.function = function
        self.output_cols = function.objectives + ["Feasibility"]
        self.input_cols = function.get_search_space().param_names
        empty_data = {
            col: [] for col in
                (self.input_cols + self.output_cols)
        }
        self.df = pd.DataFrame(empty_data)
        self.function_name = function_name
        self.save_path  = f'{experiment_path}/{function_name}/{method_name}/{method_name}_run_{seed}.csv'

    def _process_permutations(self, X: Union[pd.DataFrame, pd.Series]) -> Union[pd.DataFrame, pd.Series]:
        perm_cols = np.array(["permutation" in x_col for x_col in X.columns])
        if any(perm_cols):
            save_data = X.loc[:, ~perm_cols]
            perms = X.loc[:, ~perm_cols].to_numpy()
            save_data.loc[:, "permutation"] = [str(tuple(x)) for x in X.loc[:, perm_cols].to_numpy()]
        else:
            save_data = X

        return save_data

    def __call__(self, X: List[pd.Series]) -> np.array:
        save_data = self._process_permutations(X)
        res = self.function.evaluate(X)
<<<<<<< HEAD
=======
        print(res)

        print(self.output_cols)
>>>>>>> 7d12e03b
        for res_col, name in zip(res.T, self.output_cols):
            save_data.loc[:, name] = res_col

        self.save(save_data)
        return res

    def save(self, save_data: Union[pd.DataFrame, pd.Series]) -> None:
        self.df = pd.concat((self.df, save_data))
        os.makedirs(dirname(self.save_path), exist_ok=True)
        self.df.to_csv(self.save_path)<|MERGE_RESOLUTION|>--- conflicted
+++ resolved
@@ -45,12 +45,6 @@
     def __call__(self, X: List[pd.Series]) -> np.array:
         save_data = self._process_permutations(X)
         res = self.function.evaluate(X)
-<<<<<<< HEAD
-=======
-        print(res)
-
-        print(self.output_cols)
->>>>>>> 7d12e03b
         for res_col, name in zip(res.T, self.output_cols):
             save_data.loc[:, name] = res_col
 
